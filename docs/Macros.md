--- conflicted
+++ resolved
@@ -53,9 +53,10 @@
 1.0s
 ```
 
-<<<<<<< HEAD
+
 Remember, each X and Y value must be 3 digits. If you want to tilt the Right Thumbstick 75% to the left, you must write it as `R_STICK@-075+000`. Another thing to keep in mind, the sum of your X and Y can be more than 100. For example, `L_STICK@+100+100` is a 45° angle. 
-=======
+
+
 ### Loops
 
 A simple for-loop can be used to repeat a macro block a specified number of times. The below example loops through an indented macro block 100 times.
@@ -79,7 +80,6 @@
 ```
 
 Note, a macro line starting with `#` is ignored.
->>>>>>> f4facb7b
 
 ## Macro Control Values
 
